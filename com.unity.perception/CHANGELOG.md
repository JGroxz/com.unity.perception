# Changelog

All notable changes to this package will be documented in this file.

The format is based on [Keep a Changelog](http://keepachangelog.com/en/1.0.0/)
and this project adheres to [Semantic Versioning](http://semver.org/spec/v2.0.0.html).

## Unreleased

### Added
Added support for labeling Terrain objects. Trees and details are not labeled but will occlude other objects.
Added instance segmentation labeler
Added support for full screen visual overlays and overlay manager

### Changed

Updated perception to use burst 1.3.9
Changed InstanceSegmentationImageReadback event to provide a NativeArray\<Color32\> instead of NativeArray\<uint\>
Expanded all Unity Simulation references from USim to Unity Simulation
Uniform and Normal samplers now serialize their random seeds

The ScenarioBase's GenerateIterativeRandomSeed() method has been renamed to GenerateRandomSeedFromIndex()

### Deprecated

### Removed

### Fixed

UnitySimulationScenario now correctly deserializes app-params before offsetting the current scenario iteration when executing on Unity Simulation

Fixed Unity Simulation nodes generating one extra empty image before generating their share of the randomization scenario iterations

Fixed enumeration in the CategoricalParameter.categories property

The GenerateRandomSeedFromIndex method now correctly hashes the current scenario iteration into the random seed it generates

<<<<<<< HEAD
=======
Corrupted .meta files have been rebuilt and replaced

The randomizer list inspector UI now updates appropriately when a user clicks undo

>>>>>>> f46df461
## [0.5.0-preview.1] - 2020-10-14

### Known Issues

Creating a new 2020.1.x project and adding the perception package to the project causes a memory error that is a [known issue in 2020.1 editors](https://issuetracker.unity3d.com/issues/wild-memory-leaks-leading-to-stackallocator-walkallocations-crashes). Users can remedy this issue by closing and reopening the editor.

### Added

Added Randomizers and RandomizerTags
Added support for generating 3D bounding box ground truth data

Added performance test framework

Added nightly performance tests

### Changed

### Deprecated

### Removed

Removed ParameterConfigurations (replaced with Randomizers)

### Fixed

Fixed visualization issue where object count and pixel count labelers were shown stale values
Fixed visualization issue where HUD entry labels could be too long and take up the entire panel

## [0.4.0-preview.1] - 2020-08-07

### Added

Added new experimental randomization tools

Added support for 2020.1

Added Labeling.RefreshLabeling(), which can be used to update ground truth generators after the list of labels or the renderers is changed

Added support for renderers with MaterialPropertyBlocks assigned to individual materials

### Changed

Changed the way realtime visualizers rendered to avoid rendering conflicts

Changed default labeler ids to be lower-case to be consistent with the ids in the dataset

Switched to latest versions of com.unity.simulation.core and com.unity.simulation.capture

### Deprecated

### Removed

### Fixed

Fixed 2d bounding boxes being reported for objects that do not match the label config.

Fixed a categorical parameter UI error in which deleting an individual option would successfully remove the option from the UI but only serialize the option to null during serialization instead of removing it

Fixed the "Application Frequency" parameter UI field not initializing to a default value

Fixed the IterateSeed() method where certain combinations of indices and random seeds would produce a random state value of zero, causing Unity.Mathematics.Random to throw an exception

Fixed labeler editor to allow for editing multiple labelers at a time

Fixed labeler editor to ensure that when duplicating prefabs all labeler entries are also duplicated

Fixed colors in semantic segmentation images being darker than those specified in the label config

Fixed objects being incorrectly labeled when they do not match any entries in the label config

Fixed lens distortion in URP and HDRP now being applied to ground truth

### Security

## [0.3.0-preview.1] - 2020-08-07

### Added

Added realtime visualization capability to the perception package.

Added visualizers for built-in labelers: Semantic Segmentation, 2D Bounding Boxes, Object Count, and Rendered Object Info.

Added references to example projects in manual.

Added notification when an HDRP project is in Deferred Only mode, which is not supported by the labelers.

### Changed

Updated to com.unity.simulation.capture version 0.0.10-preview.10 and com.unity.simulation.core version 0.0.10-preview.17

Changed minimum Unity Editor version to 2019.4

### Fixed

Fixed compilation warnings with latest com.unity.simulation.core package.

Fixed errors in example script when exiting play mode

## [0.2.0-preview.2] - 2020-07-15

### Fixed

Fixed bug that prevented RGB captures to be written out to disk
Fixed compatibility with com.unity.simulation.capture@0.0.10-preview.8

## [0.2.0-preview.1] - 2020-07-02

### Added

Added CameraLabeler, an extensible base type for all forms of dataset output from a camera.
Added LabelConfig\<T\>, a base class for mapping labels to data used by a labeler. There are two new derived types - ID label config and semantic segmentation label config.

### Changed

Moved the various forms of ground truth from PerceptionCamera into various subclasses of CameraLabeler.
Renamed SimulationManager to DatasetCapture.
Changed Semantic Segmentation to take a SemanticSegmentationLabelConfig, which maps labels to color pixel values.

## [0.1.0] - 2020-06-24

### This is the first release of the _Perception_ package<|MERGE_RESOLUTION|>--- conflicted
+++ resolved
@@ -35,13 +35,10 @@
 
 The GenerateRandomSeedFromIndex method now correctly hashes the current scenario iteration into the random seed it generates
 
-<<<<<<< HEAD
-=======
 Corrupted .meta files have been rebuilt and replaced
 
 The randomizer list inspector UI now updates appropriately when a user clicks undo
 
->>>>>>> f46df461
 ## [0.5.0-preview.1] - 2020-10-14
 
 ### Known Issues
