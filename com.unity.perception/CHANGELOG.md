# Changelog

All notable changes to this package will be documented in this file.

The format is based on [Keep a Changelog](http://keepachangelog.com/en/1.0.0/)
and this project adheres to [Semantic Versioning](http://semver.org/spec/v2.0.0.html).

## [0.3.0-preview.1] - 2020-08-07

### Added

Added realtime visualization capability to the perception package.

Added visualizers for built-in labelers: Semantic Segmentation, 2D Bounding Boxes, Object Count, and Rendered Object Info.

Added references to example projects in manual.

<<<<<<< HEAD
Added notification when an HDRP project is in Deferred Only mode, which is not supported by the labelers.
=======
### Fixed
>>>>>>> dc89ad52

### Changed

<<<<<<< HEAD
Updated to com.unity.simulation.capture version 0.0.10-preview.10 and com.unity.simulation.core version 0.0.10-preview.17
=======
## [0.3.0-preview.1] - 2020-08-07
>>>>>>> dc89ad52

Changed minimum Unity Editor version to 2019.4

### Fixed
Fixed compilation warnings with latest com.unity.simulation.core package.

<<<<<<< HEAD
=======
Added visualizers for built-in labelers: Semantic Segmentation, 2D Bounding Boxes, Object Count, and Rendered Object Info.

Added references to example projects in manual.

Added notification when an HDRP project is in Deferred Only mode, which is not supported by the labelers.

### Changed

Updated to com.unity.simulation.capture version 0.0.10-preview.10 and com.unity.simulation.core version 0.0.10-preview.17

Changed minimum Unity Editor version to 2019.4

### Fixed
Fixed compilation warnings with latest com.unity.simulation.core package.

>>>>>>> dc89ad52
Fixed errors in example script when exiting play mode

## [0.2.0-preview.2] - 2020-07-15

### Fixed

Fixed bug that prevented RGB captures to be written out to disk
Fixed compatibility with com.unity.simulation.capture@0.0.10-preview.8

## [0.2.0-preview.1] - 2020-07-02

### Added

Added CameraLabeler, an extensible base type for all forms of dataset output from a camera.
Added LabelConfig\<T\>, a base class for mapping labels to data used by a labeler. There are two new derived types - ID label config and semantic segmentation label config.

### Changed

Moved the various forms of ground truth from PerceptionCamera into various subclasses of CameraLabeler.
Renamed SimulationManager to DatasetCapture.
Changed Semantic Segmentation to take a SemanticSegmentationLabelConfig, which maps labels to color pixel values.

## [0.1.0] - 2020-06-24

### This is the first release of the _Perception_ package<|MERGE_RESOLUTION|>--- conflicted
+++ resolved
@@ -15,31 +15,6 @@
 
 Added references to example projects in manual.
 
-<<<<<<< HEAD
-Added notification when an HDRP project is in Deferred Only mode, which is not supported by the labelers.
-=======
-### Fixed
->>>>>>> dc89ad52
-
-### Changed
-
-<<<<<<< HEAD
-Updated to com.unity.simulation.capture version 0.0.10-preview.10 and com.unity.simulation.core version 0.0.10-preview.17
-=======
-## [0.3.0-preview.1] - 2020-08-07
->>>>>>> dc89ad52
-
-Changed minimum Unity Editor version to 2019.4
-
-### Fixed
-Fixed compilation warnings with latest com.unity.simulation.core package.
-
-<<<<<<< HEAD
-=======
-Added visualizers for built-in labelers: Semantic Segmentation, 2D Bounding Boxes, Object Count, and Rendered Object Info.
-
-Added references to example projects in manual.
-
 Added notification when an HDRP project is in Deferred Only mode, which is not supported by the labelers.
 
 ### Changed
@@ -51,7 +26,14 @@
 ### Fixed
 Fixed compilation warnings with latest com.unity.simulation.core package.
 
->>>>>>> dc89ad52
+Fixed errors in example script when exiting play mode
+
+
+Updated to com.unity.simulation.capture version 0.0.10-preview.10 and com.unity.simulation.core version 0.0.10-preview.17
+
+### Fixed
+Fixed compilation warnings with latest com.unity.simulation.core package.
+
 Fixed errors in example script when exiting play mode
 
 ## [0.2.0-preview.2] - 2020-07-15
