# Changelog

All notable changes to this package will be documented in this file.

The format is based on [Keep a Changelog](http://keepachangelog.com/en/1.0.0/)
and this project adheres to [Semantic Versioning](http://semver.org/spec/v2.0.0.html).

## Unreleased

### Upgrade Notes

### Known Issues

### Added

The user can now choose the base folder location to store their generated datasets.

<<<<<<< HEAD
Added AssetSource class for loading assets from generic sources inside randomizers

User can now choose the base folder location to store their generated data.
=======
Added a `projection` field in the capture.sensor metadata. Values are either "perspective" or "orthographic".
>>>>>>> 182136f2

### Changed

Changed the JSON serialization key of Normal Sampler's standard deviation property from "standardDeviation" to "stddev". Scneario JSON configurations that were generated using previous versions will need to be manually updated to reflect this change.

### Deprecated

### Removed

### Fixed

Fixed an indexing issue with the IdLabelConfig editor. When a new label was added to an empty Id Label Config with Auto Assign IDs enabled, the starting id (0 or 1) was ignored and the new label would always have an id of 0.

## [0.8.0-preview.4] - 2021-07-05

### Upgrade Notes

### Known Issues

When using URP in OSX, having MSAA enabled on the camera while the post-processing option is disabled may cause the output RGB images to be blank. As a workaround, you can disable MSAA and use FXAA instead, until the issue is fixed.

### Added

Added support for 'step' button in editor.

Added random seed field to the Run in Unity Simulation Window.

### Changed

Increased color variety in instance segmentation images.

The PoissonDiskSampling utility now samples a larger region of points to then crop to size of the intended region to prevent edge case bias.

Upgraded capture package dependency to 0.0.10-preview.23 to fix two issues: (1) Post processing effects were not included when capturing images in URP (2) RGB images were upside-down when post processing effects were enabled and FXAA disabled.

### Deprecated

### Removed

### Fixed

Fixed keypoint labeling bug when visualizations are disabled.

Fixed an issue where Simulation Delta Time values larger than 100 seconds in Perception Camera would cause incorrect capture scheduling behavior.

Fixed an issue where Categorical Parameters sometimes tried to fetch items at `i = categories.Count`, which caused an exception.

## [0.8.0-preview.3] - 2021-03-24
### Changed

Expanded documentation on the Keypoint Labeler
Updated Keypoint Labeler logic to only report keypoints for visible objects by default
Increased color variety in instance segmentation images

### Fixed

Fixed compiler warnings in projects with HDRP on 2020.1 and later

Fixed a bug in the Normal Sampler where it would return values less than the passed in minimum value, or greater than the passed in maximum value, for random values very close to 0 or 1 respectively.


## [0.8.0-preview.2] - 2021-03-15

### Upgrade Notes

All appearances of the term `KeyPoint` have been renamed to `Keypoint`. If you have code that relies on any renamed types or names, make sure to alter your code to reflect the new names.

`ScenarioBase`'s `Awake()`, `Start()`, and `Update()` functions are now private. If you previously used these, replace the usages with `OnAwake()`, `OnStart()`, and `OnUpdate()`.

The interface `IGroundTruthGenerator` now contains a new method named `ClearMaterialProperties` for disabling ground truth generation on a `Labeling` component or its associated `MaterialPropertyBlock`. Update your implementing classes to including this method.

### Known Issues

### Added

Added error message when missing Randomizer scripts are detected.

Scenario serialization has been updated to include scalar values on Randomizers and Parameters.

Added new `ScenarioBase` virtual lifecycle hooks: `OnAwake()`, `OnStart()`, `OnUpdate()`, `OnComplete()`, and `OnIdle()`.

Keypoint occlusion has been added. No keypoint information will be recorded for a labeled asset completely out of the camera's frustum. 

New keypoint tests have been added to test keypoint states.

The color of keypoints and connections are now reported in the annotation definition JSON file for keypoint templates.

The `PerceptionScenario` abstract class has been added to abstract perception data capture specific functionality from the vanilla Scenario lifecycle. 

The newly added `LabelManager` class now enables custom Labelers to access the list of registered `Labeling` Components present in the Scene.

Improved UI for `KeypointTemplate` and added useful default colors for keypoint and skeleton definitions.

Added the ability to switch ground truth generation on or off for an object at runtime by enabling or disabling its `Labeling` component. A new method named `ClearMaterialProperties()` in `IGroundTruthGenerator` handles this functionality.

### Changed

Renamed all appearances of the term `KeyPoint` within types and names to `Keypoint`.

ScenarioBase's `Awake()`, `Start()`, and `Update()` methods are now private. The newly added virtual lifecycle hooks are to be used as replacements.

Improved _Run in Unity Simulation_ window UI.

The _Run in Unity Simulation_ window now accepts an optional Scenario JSON configuration to override existing Scenario editor UI settings.

The `GetRandomizer()` and `CreateRandomizer()` methods of `ScenarioBase` have been augmented or replaced with more generic list index style accessors.

The Scenario inspector buttons for serialization and deserialization have been refactored to open a file explorer so that the user can choose where to save the generated JSON configuration or which file to import a configuration from.

RandomizerTags now use `OnEnable()` and `OnDisable()` to manage their lifecycle. This allows the user to toggle them on and off in the editor.

Upgraded `com.unity.simulation.capture` package dependency to integrate new changes that prevent the API updater from looping infinitely when opening the project settings window on new URP projects.

`CameraLabeler` methods `OnBeginRendering()` and `OnEndRendering()` now have an added `ScriptableRenderContext` parameter.

### Deprecated

The Randomizer methods `OnCreate()`, `OnStartRunning()`, and `OnStopRunning()` are now deprecated and have been replaced with `OnAwake()`, `OnEnable()` and `OnDisable()` respectively, so as to better reflect the existing MonoBehaviour lifecycle methods.

### Removed

Removed the Entities package dependency.

### Fixed

Fixed a null reference error that appeared when adding options to Categorical Parameters.

Fixed ground truth not properly being produced when there are other disabled PerceptionCameras present. Note: this does not yet add support for multiple enabled PerceptionCameras.

Fixed an exception when rendering inspector for Randomizers with private serialized fields.

Fixed an issue preventing the user from adding more options to a Categorical Parameter's list of options with the _Add Folder_ button. _Add Folder_ now correctly appends the contents of the new folder to the existing list.

Fixed a bug where uniform probabilities were not properly reset upon adding or removing options from a Categorical Parameter's list of options.

Fixed keypoints being reported in wrong locations on the first frame in which an object is visible. 

Fixed an out of range error that occurred when a keypoint template skeleton relied on a joint that was not available.

Fixed wrong labels on 2d bounding boxes when all labeled objects are deleted in a frame.

## [0.7.0-preview.2] - 2021-02-08

### Upgrade Notes

### Known Issues

### Added

Added Register() and Unregister() methods to the RandomizerTag API so users can implement RandomizerTag compatible GameObject caching

### Changed

Switched accessibility of scenario MonoBehaviour lifecycle functions (Awake, Start, Update) from private to protected to enable users to define their own overrides when deriving the Scenario class.

The GameObjectOneWayCache has been made public for users to cache GameObjects within their own custom Randomizers.

### Deprecated

### Removed

### Fixed

Fixed the math offsetting the iteration index of each Unity Simulation instance directly after they deserialize their app-params.

The RandomizerTagManager now uses a LinkedHashSet data structure to register tags to preserve insertion order determinism in Unity Simulation.

GameObjectOneWayCache now correctly registers and unregisters RandomizerTags on cached GameObjects.

## [0.7.0-preview.1] - 2021-02-01

### Upgrade Notes

#### Randomization Namespace Change
The Randomization toolset has been moved out of the Experimental namespace. After upgrading to this version of the Perception package, please follow these steps:
* Replace all references to `UnityEngine.Experimental.Perception.Randomization` with `UnityEngine.Perception.Randomization` in your C# code.
* Open your Unity Scene file in a text editor and replace all mentions of `UnityEngine.Experimental.Perception.Randomization` with `UnityEngine.Perception.Randomization`, and save the file.

#### Random Seed Generation
Replace usages of `ScenarioBase.GenerateRandomSeed()` with `SamplerState.NextRandomState()` in your custom Randomizer code.

#### Sampler Ranges 
Before upgrading a project to this version of the Perception package, make sure to keep a record of **all sampler ranges** in your added Randomizers. Due to a change in how sampler ranges are serialized, **after upgrading to this version, ranges for all stock Perception samplers (Uniform and Normal Samplers) will be reset**, and will need to be manually reverted by the user.

#### Tag Querying
The `RandomizerTagManager.Query<T>` function now returns the tag object itself instead of the GameObject it is attached to. You will need to slightly modify your custom Randomizers to accommodate this change. Please refer to the included sample Randomizers as examples.

### Known Issues

The bounding box 3D labeler does not work with labeled assets that utilize a skinned mesh renderer. These are commonly used with animated models.

### Added

Added keypoint ground truth labeling

Added animation randomization

Added ScenarioConstants base class for all scenario constants objects

Added ScenarioBase.SerializeToConfigFile()

Randomizer tags now support inheritance

Added AnimationCurveSampler, which returns random values according to a range and probability distribution denoted by a user provided AnimationCurve. 

Added ParameterUIElementsEditor class to allow custom ScriptableObjects and MonoBehaviours to render Parameter and Sampler typed public fields correctly in their inspector windows.

Added new capture options to Perception Camera:
* Can now render intermediate frames between captures.
* Capture can now be triggered manually using a function call, instead of automatic capturing on a schedule.

Added 3D bounding box visualizer

Categorical Parameters will now validate that their specified options are unique at runtime.

### Changed

Randomizers now access their parent scenario through the static activeScenario property.

Unique seeds per Sampler have been replaced with one global random seed configured via the ScenarioConstants of a Scenario

Samplers now derive their random state from the static SamplerState class instead of individual scenarios to allow parameters and samplers to be used outside of the context of a scenario

Replaced ScenarioBase.GenerateRandomSeed() with SamplerState.NextRandomState() and SamplerState.CreateGenerator()

ScenarioBase.Serialize() now directly returns the serialized scenario configuration JSON string instead of writing directly to a file (use SerializeToConfigFile() instead)

ScenarioBase.Serialize() now not only serializes scenario constants, but also all sampler member fields on randomizers attached to the scenario

RandomizerTagManager.Query<T>() now returns RandomizerTags directly instead of the GameObjects attached to said tags

Semantic Segmentation Labeler now places data in folders with randomized filenames.

The uniform toggle on Categorical Parameters will now reset the Parameter's probability weights to be uniform.

Reorganized Perception MonoBehaviour paths within the AddComponentMenu.

Upgraded the Unity Simulation Capture package dependency to 0.0.10-preview.18 and Unity Simulation Core to 0.0.10-preview.22

### Deprecated

### Removed

Removed ScenarioBase.GenerateRandomSeedFromIndex()

Removed native sampling (through jobs) capability from all samplers and parameters as it introduced additional complexity to the code and was not a common usage pattern

Removed `range` as a required ISampler interface property.

Removed randomization tooling from the "Experimental" namespace

### Fixed

Fixed an issue where the overlay panel would display a full screen semi-transparent image over the entire screen when the overlay panel is disabled in the UI

Fixed a bug in instance segmentation labeler that erroneously logged that object ID 255 was not supported

Fixed the simulation stopping while the editor/player is not focused

Fixed memory leak or crash occurring at the end of long simulations when using BackgroundObjectPlacementRandomizer or ForegroundObjectPlacementRandomizer

Randomizer.OnCreate() is no longer called in edit-mode when adding a randomizer to a scenario

Fixed a bug where removing all randomizers from a scenario caused the randomizer container UI element to overflow over the end of Scenario component UI

Semantic Segmentation Labeler now produces output in the proper form for distributed data generation on Unity Simulation by placing output in randomized directory names

Texture Randomizer is now compatible with HDRP.

Categorical Parameters no longer produce errors when deleting items from long options lists.

Parameter, ISampler, and non-generic Sampler class UIs now render properly in MonoBehaviours and ScriptableObjects.

Fixed an issue in the perception tutorial sample assets where upon the editor being first opened, and a user generates a dataset by clicking the play button, the first generated image has duplicated textures and hue offsets for all background objects. Enabling the "GPU instancing" boolean in the tutorial's sample material's inspector fixed this issue.

## [0.6.0-preview.1] - 2020-12-03

### Added

Added support for labeling Terrain objects. Trees and details are not labeled but will occlude other objects.
Added analytics for Unity Simulation runs

Added instance segmentation labeler.

Added support for full screen visual overlays and overlay manager.

All-new editor interface for the Labeling component and Label Configuration assets. The new UI improves upon various parts of the label specification and configuration workflow, making it more efficient and less error-prone to setup a new Perception project.

Added Assets->Perception menu for current and future asset preparation and validation tools. Currently contains one function which lets the user create prefabs out of multiple selected models with one click, removing the need for going through all models individually.

### Changed

Updated dependencies to com.unity.simulation.capture:0.0.10-preview.14, com.unity.simulation.core:0.0.10-preview.20, and com.unity.burst:1.3.9.

Changed InstanceSegmentationImageReadback event to provide a NativeArray\<Color32\> instead of NativeArray\<uint\>.

Expanded all Unity Simulation references from USim to Unity Simulation.

Uniform and Normal samplers now serialize their random seeds.

The ScenarioBase's GenerateIterativeRandomSeed() method has been renamed to GenerateRandomSeedFromIndex().

### Deprecated

### Removed

### Fixed

UnitySimulationScenario now correctly deserializes app-params before offsetting the current scenario iteration when executing on Unity Simulation.

Fixed Unity Simulation nodes generating one extra empty image before generating their share of the randomization scenario iterations.

Fixed enumeration in the CategoricalParameter.categories property.

The GenerateRandomSeedFromIndex method now correctly hashes the current scenario iteration into the random seed it generates.

Corrupted .meta files have been rebuilt and replaced.

The Randomizer list inspector UI now updates appropriately when a user clicks undo.
    

## [0.5.0-preview.1] - 2020-10-14

### Known Issues

Creating a new 2020.1.x project and adding the perception package to the project causes a memory error that is a [known issue in 2020.1 editors](https://issuetracker.unity3d.com/issues/wild-memory-leaks-leading-to-stackallocator-walkallocations-crashes). Users can remedy this issue by closing and reopening the editor.

### Added

Added Randomizers and RandomizerTags
Added support for generating 3D bounding box ground truth data

### Changed

### Deprecated

### Removed

Removed ParameterConfigurations (replaced with Randomizers)

### Fixed

Fixed visualization issue where object count and pixel count labelers were shown stale values
Fixed visualization issue where HUD entry labels could be too long and take up the entire panel

## [0.4.0-preview.1] - 2020-08-07

### Added

Added new experimental randomization tools

Added support for 2020.1

Added Labeling.RefreshLabeling(), which can be used to update ground truth generators after the list of labels or the renderers is changed

Added support for renderers with MaterialPropertyBlocks assigned to individual materials

### Changed

Changed the way realtime visualizers rendered to avoid rendering conflicts

Changed default labeler ids to be lower-case to be consistent with the ids in the dataset

Switched to latest versions of com.unity.simulation.core and com.unity.simulation.capture

### Deprecated

### Removed

### Fixed

Fixed 2d bounding boxes being reported for objects that do not match the label config.

Fixed a categorical parameter UI error in which deleting an individual option would successfully remove the option from the UI but only serialize the option to null during serialization instead of removing it

Fixed the "Application Frequency" parameter UI field not initializing to a default value

Fixed the IterateSeed() method where certain combinations of indices and random seeds would produce a random state value of zero, causing Unity.Mathematics.Random to throw an exception

Fixed labeler editor to allow for editing multiple labelers at a time

Fixed labeler editor to ensure that when duplicating prefabs all labeler entries are also duplicated

Fixed colors in semantic segmentation images being darker than those specified in the label config

Fixed objects being incorrectly labeled when they do not match any entries in the label config

Fixed lens distortion in URP and HDRP now being applied to ground truth

### Security

## [0.3.0-preview.1] - 2020-08-07

### Added

Added realtime visualization capability to the perception package.

Added visualizers for built-in labelers: Semantic Segmentation, 2D Bounding Boxes, Object Count, and Rendered Object Info.

Added references to example projects in manual.

Added notification when an HDRP project is in Deferred Only mode, which is not supported by the labelers.

### Changed

Updated to com.unity.simulation.capture version 0.0.10-preview.10 and com.unity.simulation.core version 0.0.10-preview.17

Changed minimum Unity Editor version to 2019.4

### Fixed

Fixed compilation warnings with latest com.unity.simulation.core package.

Fixed errors in example script when exiting play mode

## [0.2.0-preview.2] - 2020-07-15

### Fixed

Fixed bug that prevented RGB captures to be written out to disk
Fixed compatibility with com.unity.simulation.capture@0.0.10-preview.8

## [0.2.0-preview.1] - 2020-07-02

### Added

Added CameraLabeler, an extensible base type for all forms of dataset output from a camera.
Added LabelConfig\<T\>, a base class for mapping labels to data used by a labeler. There are two new derived types - ID label config and semantic segmentation label config.

### Changed

Moved the various forms of ground truth from PerceptionCamera into various subclasses of CameraLabeler.
Renamed SimulationManager to DatasetCapture.
Changed Semantic Segmentation to take a SemanticSegmentationLabelConfig, which maps labels to color pixel values.

## [0.1.0] - 2020-06-24

### This is the first release of the _Perception_ package<|MERGE_RESOLUTION|>--- conflicted
+++ resolved
@@ -15,13 +15,11 @@
 
 The user can now choose the base folder location to store their generated datasets.
 
-<<<<<<< HEAD
-Added AssetSource class for loading assets from generic sources inside randomizers
-
-User can now choose the base folder location to store their generated data.
-=======
+Added the AssetSource class for loading assets from generic sources inside randomizers.
+
+Users can now choose the base folder location to store their generated datasets.
+
 Added a `projection` field in the capture.sensor metadata. Values are either "perspective" or "orthographic".
->>>>>>> 182136f2
 
 ### Changed
 
