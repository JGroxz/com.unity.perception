--- conflicted
+++ resolved
@@ -51,11 +51,9 @@
 
 The randomizer methods OnCreate(), OnStartRunning(), and OnStopRunning() are now deprecated and have been replaced with OnAwake(), OnEnable() and OnDisable() respectively to better reflect the existing MonoBehaviour lifecycle methods.
 
-<<<<<<< HEAD
 CameraLabeler methods OnBeginRendering() and OnEndRendering() have an added ScriptableRenderContext parameter.
-=======
+
 Upgraded com.unity.simulation.capture package dependency to integrate new changes that prevent the API updater from looping infinitely when opening the project settings window on new URP projects.
->>>>>>> 0532e916
 
 ### Deprecated
 
