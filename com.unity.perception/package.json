--- conflicted
+++ resolved
@@ -5,13 +5,8 @@
     "com.unity.burst": "1.3.9",
     "com.unity.entities": "0.8.0-preview.8",
     "com.unity.simulation.client": "0.0.10-preview.9",
-<<<<<<< HEAD
     "com.unity.simulation.capture": "0.0.10-preview.14",
-    "com.unity.simulation.core": "0.0.10-preview.19"
-=======
-    "com.unity.simulation.capture": "0.0.10-preview.13",
     "com.unity.simulation.core": "0.0.10-preview.20"
->>>>>>> fba47d06
   },
   "description": "Tools for generating large-scale data sets for perception-based machine learning training and validation",
   "displayName": "Perception",
